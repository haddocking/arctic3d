--- conflicted
+++ resolved
@@ -26,17 +26,11 @@
 
 
 @pytest.fixture
-<<<<<<< HEAD
-def inp_nonrenum_pdb():
-=======
 def tricky_pdb():
->>>>>>> 9b296332
     return Path(golden_data, "pdb4xoj.pdb")
 
 
 @pytest.fixture
-<<<<<<< HEAD
-=======
 def inp_pdb_3psg():
     return Path(golden_data, "pdb3psg.pdb")
 
@@ -47,7 +41,6 @@
 
 
 @pytest.fixture
->>>>>>> 9b296332
 def inp_pdb_data():
     return Path(golden_data, "pdb_data_P40202.json")
 
@@ -283,12 +276,12 @@
 
     assert filtered_interfaces == orig_interfaces
     pdb.unlink()
-<<<<<<< HEAD
-
-
-def test_renumber_pdb_from_uniprot(inp_nonrenum_pdb):
+    cif.unlink()
+
+
+def test_renumber_pdb_from_uniprot(tricky_pdb):
     """Test renumber_pdb_from_uniprot."""
-    renum_pdbf = renumber_pdb_from_uniprot(inp_nonrenum_pdb, "P00760")
+    renum_pdbf = renumber_pdb_from_uniprot(tricky_pdb, "P00760")
     exp_resids = [5, 14]
     exp_resids.extend(list(range(26, 246)))
     renum_pdbf_content = open(renum_pdbf, "r").read().split(os.linesep)
@@ -299,8 +292,6 @@
         if ln.startswith("ATOM") and ln[13:15] == "CA"
     ]
     assert exp_resids == obs_resids
-=======
-    cif.unlink()
 
 
 def test_convert_cif_to_pdbs(inp_cif_3psg):
@@ -316,5 +307,4 @@
         "ATOM   2692  CB  ALA A 385      39.553 -10.495   1.923  1.00 22.44",
     ]
     assert obs_pdb_lines[0] == exp_pdb_lines[0]
-    assert obs_pdb_lines[-1] == exp_pdb_lines[-1]
->>>>>>> 9b296332
+    assert obs_pdb_lines[-1] == exp_pdb_lines[-1]