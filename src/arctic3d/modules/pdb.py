import logging
import os
import shutil
from pathlib import Path

import jsonpickle
import MDAnalysis as mda
import requests
from Bio import SeqIO
from pdbecif.mmcif_io import MMCIF2Dict

# from pdbtools.pdb_selaltloc import select_by_occupancy
from pdbtools.pdb_selchain import select_chain
from pdbtools.pdb_tidy import tidy_pdbfile
from pdbtools.pdb_selmodel import select_model


from arctic3d.functions import make_request
from arctic3d.modules.interface_matrix import filter_interfaces
from arctic3d.modules.sequence import align_sequences, to_fasta

log = logging.getLogger("arctic3d.log")

BESTPDB_URL = "https://www.ebi.ac.uk/pdbe/graph-api/mappings/best_structures"
PDBE_URL = "https://www.ebi.ac.uk/pdbe/entry-files/download"
UNIPROT_API_URL = "https://www.ebi.ac.uk/proteins/api/proteins"
RECORDS = ("ATOM", "TER")


def _remove_altloc(lines):
    # the altloc ID is removed in processed altloc lines
    for line_num, line in lines:
        yield (line_num, line[:16] + " " + line[17:])


def _flush(register, option, others):
    """
    Processes the collected atoms according to the selaltloc option.
    """
    lines_to_yield = []
    select_by_occupancy = option is None

    atom_lines = ("ATOM", "HETATM")

    # anisou lines are treated specially
    anisou_lines = ("ANISOU",)

    for resnum, atomnames in register.items():
        for atomname, altlocs in atomnames.items():
            if select_by_occupancy:
                # gathers all alternative locations for the atom
                all_lines = []
                for altloc, lines in altlocs.items():
                    all_lines.extend(lines)

                # identifies the highest occupancy combining dictionary
                # and sorting
                new = {}
                for line_number, line in all_lines:
                    if line.startswith(atom_lines):
                        occupancy_number = line[54:60]
                        list_ = new.setdefault(occupancy_number, [])
                        list_.append((line_number, line))

                    # assumes ANISOU succeed the respective ATOM line
                    elif line.startswith(anisou_lines):
                        list_.append((line_number, line))

                # sort keys by occupancy
                keys_ = sorted(
                    new.keys(), key=lambda x: float(x.strip()), reverse=True
                )

                these_atom_lines = new[keys_[0]]

                # always yield the first line
                lines_to_yield.extend(_remove_altloc(these_atom_lines[0:1]))

                del all_lines, new

            # selected by option:
            else:
                if option in altlocs:
                    # selects the option, that's it
                    lines_to_yield.extend(_remove_altloc(altlocs[option]))

                else:
                    # if the option does not exist, add all altlocs
                    for altloc, lines in altlocs.items():
                        lines_to_yield.extend(lines)

    # add comments
    lines_to_yield.extend(others)

    # lines are sorted to the line number so that the output is sorted
    # the same way as in the input PDB
    lines_to_yield.sort(key=lambda x: x[0])

    # the line number is ignored, only the line is yield
    for line_number, line in lines_to_yield:
        yield line


def select_by_occupancy(fhandle, option=None):
    """
    Selects altloc labels for the entire PDB file.

    Parameters
    ----------
    fhandle : an iterable giving the PDB file line-by-line.

    option : str or `None`.
        The alternative location identifier to select. By default
        (`None`) selects the alternative location with highest
        occupancy. In this case, if the different alternative locations
        have the same occupancy, selects the one that comes first.
        Selecting by highest occupancy removes all altloc labels for all
        atoms. Provide an option (e.g. 'A') to select only atoms with
        altloc label `A`. If you select `A` and an atom has conformers
        with altlocs `B` and `C`, both B and C will be kept in the
        output. Despite not an official format, many times alternative
        locations are identified by a blank character ' ' (space), and a
        [A-Z] character.  In these cases, to select the alternative
        location identified by a blank character give `option=' '`.

    Returns
    -------
    generator
        A generator object. To exhaust the generator, that is, to
        process the PDB file (or PDB lines), convert it to a list.

        >>> from pdbtools.pdb_selaltloc import run
        >>> with('input.pdb', 'r') as fin:
        >>>     processed_lines = list(run(fin))

        For more example see:

        >>> import pdbtools
        >>> help(pdbtools)
    """
    records = ("ATOM", "HETATM", "ANISOU")
    terminators = ("TER", "END", "CONECT", "END", "ENDMDL", "MODEL")

    # register atom information
    register = dict()

    # register comment lines
    others = []

    # register current chain
    chain = None
    prev_chain = None

    # keep record of the line number. This will be used to sort lines
    # after selecting the desired alternative location
    nline = 0

    # the loop will collect information on the different atoms
    # throughout the PDB file until a new chain or any terminal line is
    # found. At that point, the collected information is flushed because
    # all altlocs for that block have been defined.
    for line in fhandle:
        nline += 1

        if line.startswith(records):
            # here resnum + insertion code are taken to identify
            # different residues
            resnum = line[22:27]
            atomname = line[12:16]
            altloc = line[16]
            chain = line[21:22]

            # flush lines because we enter a new chain
            if chain != prev_chain:
                # the "yield from" statement is avoided to keep
                # compatibility with Python 2.7
                for _line in _flush(register, option, others):
                    yield _line

                # Python 2.7 compatibility. Do not use .clear() method
                # restart help variables
                del register, others
                register, others = dict(), []

            # organizes information hierarchically
            resnum_d = register.setdefault(resnum, {})
            atomname_d = resnum_d.setdefault(atomname, {})
            altloc_d = atomname_d.setdefault(altloc, [])

            # adds info to dictionary
            altloc_d.append((nline, line))

        # flush information because we reached the end of a block
        elif line.startswith(terminators):
            for _line in _flush(register, option, others):
                yield _line

            del register, others
            register, others = dict(), []

            yield line  # yield the current line after flush

        else:
            # append comments to flush list
            # The reason to add comments to a list instead of yielding
            # them directly is to cover the possibility of having
            # comments in the middle of the PDB file. Obviously is this
            # extremely unlikely. But just in case...
            others.append((nline, line))

        prev_chain = chain

    # at the end of the PDB, flush the remaining lines
    for _line in _flush(register, option, others):
        yield _line


def fetch_updated_cif(pdb_id, cif_fname):
    """
    Fetch updated cif from PDBE database.

    Parameters
    ----------
    pdb_id : str
        PDB ID
    cif_fname : str or Path
        name of the output cif file

    Returns
    -------
    cif_fname : str or Path
        name of the output cif file
    """
    log.debug(f"Fetching updated CIF file {pdb_id} from PDBE")
    cif_response = requests.get(f"{PDBE_URL}/{pdb_id}_updated.cif")
    if cif_response.status_code != 200:
        log.warning(f"Could not fetch CIF file for {pdb_id}")
        return None

    with open(cif_fname, "wb") as wfile:
        wfile.write(cif_response.content)
    return Path(cif_fname)


def get_cif_dict(cif_name):
    """
    Convert cif file to dict.

    Parameters
    ----------
    cif_name : str or Path
        cif filename

    Returns
    -------
    cif_dict : dict
        cif dictionary
    """
    mmcif_dict = MMCIF2Dict()
    cif_dict = mmcif_dict.parse(cif_name)
    return cif_dict


def check_big_uni(ats_dict, uniprot_id):
    """
    Checks if uniprot id has residue IDs > 9999 in the mmcif atom_site dict

    Parameters
    ----------
    ats_dict : dict
        mmcif atom_site dictionary
    uniprot_id : str
        uniprot ID

    Returns
    -------
    big_uni : bool
        True if uniprot ID has residue IDs > 9999
    """
    len_sifts_mapping = len(ats_dict["auth_seq_id"])
    big_uni = False
    for residx in range(len_sifts_mapping):
        curr_uniprot_id = ats_dict["pdbx_sifts_xref_db_acc"][residx]
        if curr_uniprot_id == uniprot_id:
            if int(ats_dict["pdbx_sifts_xref_db_num"][residx]) > 9999:
                big_uni = True
                break
    return big_uni


def convert_cif_to_pdbs(cif_fname, pdb_id, uniprot_id):
    """
    Converts a cif file into a pdb file for each chain matching the uniprot_id

    Parameters
    ----------
    cif_fname : str or Path
        input cif file
    pdb_id : str
        PDB ID
    uniprot_id : str
        uniprot ID to be used

    Returns
    -------
    out_pdb_fnames : list
        list of pdb filenames
    """
    cif_dict = get_cif_dict(cif_fname)
<<<<<<< HEAD

    # retrieve mapping
    numbering_dict = get_numbering_dict(pdb_id, cif_dict, uniprot_id, chain_id)

    # we do not check if all residues in pdb_fname have been correctly renumbered
    # we only check it's not empty (it could be empty if the cif does not contain
    # the uniprot information)
    if any(numbering_dict):
        log.info(f"Renumbering pdb {pdb_fname}")
        pdb_renum_fname = Path(f"{pdb_fname.stem}_renum.pdb")

        file_content = ""
        with open(pdb_renum_fname, "w") as wfile:
            with open(pdb_fname, "r") as rfile:
                for ln in rfile:
                    if ln.startswith(RECORDS):
                        resid = ln[22:26].strip()
                        residue_key = f"{ln[17:20].strip()}-{ln[20:22].strip()}-{resid}"  # resname-chain_id-resid

                        # the residues in the pdb_fname that do not have an entry in the numbering_dict
                        # are discarded. It may happen that the same chain in the input pdb is associated to several
                        # uniprot ids (especially in old files)
                        if residue_key in numbering_dict.keys():
                            n_spaces = 4 - len(str(numbering_dict[residue_key]))
                            resid_str = f"{' ' * n_spaces}{numbering_dict[residue_key]} "  # there's always one space after to remove alternate occupancies
                            file_content += f"{ln[:22]}{resid_str}{ln[27:]}"
                    else:
                        file_content += f"{ln}"
                wfile.write(file_content)
=======
    ats_dict = cif_dict[pdb_id.upper()]["_atom_site"]
    len_sifts_mapping = len(ats_dict["auth_seq_id"])
    # initialising lists
    out_pdb_fnames, out_pdb_lines, atom_ids = [], [], []
    big_uni = check_big_uni(ats_dict, uniprot_id)
    if big_uni:
        log.info(f"uniprot id {uniprot_id} in {pdb_id} has residue IDs > 9999")
>>>>>>> 9b296332
    else:
        # iterating over the atomsite_dict
        for residx in range(len_sifts_mapping):
            # extracting key variables from the atom_site dict
            atom_keyword = ats_dict["group_PDB"][residx]
            resid = ats_dict["pdbx_sifts_xref_db_num"][residx]
            curr_uniprot_id = ats_dict["pdbx_sifts_xref_db_acc"][residx]
            atom_symbol = ats_dict["type_symbol"][residx]
            chain = (
                ats_dict["auth_asym_id"][residx]
                if len(ats_dict["auth_asym_id"][residx]) == 1
                else ats_dict["label_asym_id"][residx]
            )
            model_id = int(ats_dict["pdbx_PDB_model_num"][residx])
            # given the valuse of these variables, check if we have to
            # consider this line
            if (
                atom_keyword == "ATOM"
                and resid != "?"
                and curr_uniprot_id == uniprot_id
                and atom_symbol not in ["H", "D"]
                and model_id == 1
            ):
                # getting the correct pdb filename to write on
                pdb_fname = Path(f"{pdb_id}-{chain}.pdb")
                if pdb_fname not in out_pdb_fnames:
                    out_pdb_fnames.append(pdb_fname)
                    atom_ids.append(0)
                # updating atom_id
                atom_idx = out_pdb_fnames.index(pdb_fname)
                atom_ids[atom_idx] += 1
                atom_id = atom_ids[atom_idx]
                # literal data
                atom_name = ats_dict["label_atom_id"][residx]
                alt_id = (
                    ats_dict["label_alt_id"][residx]
                    if ats_dict["label_alt_id"][residx] != "."
                    else " "
                )
                resname = ats_dict["label_comp_id"][residx]
                # ins_code = (
                #     ats_dict["pdbx_PDB_ins_code"][residx]
                #     if ats_dict["pdbx_PDB_ins_code"][residx] != "?"
                #     else " "
                # )
                # numbers
                x = "{:.3f}".format(float(ats_dict["Cartn_x"][residx]))
                y = "{:.3f}".format(float(ats_dict["Cartn_y"][residx]))
                z = "{:.3f}".format(float(ats_dict["Cartn_z"][residx]))
                occ = "{:.2f}".format(float(ats_dict["occupancy"][residx]))
                bfactor = "{:.2f}".format(
                    float(ats_dict["B_iso_or_equiv"][residx])
                )
                # creating new line
                new_line = (
                    f"{atom_keyword}  {atom_id:>5}  {atom_name:<3}{alt_id:<1}"
                    f"{resname:<3} {chain}{resid:>4} "  # removed ins_code
                    f"{x:>11}{y:>8}{z:>8}{occ:>6}{bfactor:>6}"
                    f"{os.linesep}"
                )
                # appending new line to the correct pdb file
                if len(out_pdb_lines) <= atom_idx:
                    out_pdb_lines.append([new_line])
                else:
                    out_pdb_lines[atom_idx].append(new_line)
        # write files
        for pdb_fname, pdb_lines in zip(out_pdb_fnames, out_pdb_lines):
            with open(pdb_fname, "w") as wfile:
                for new_line in pdb_lines:
                    wfile.write(new_line)
    return out_pdb_fnames


def fetch_pdb_files(pdb_to_fetch, uniprot_id):
    """
    Fetches the pdb files from PDBe database.

    Parameters
    ----------
    pdb_to_fetch : list
        list of pdb hits to fetch

    Returns
    -------
    validated_pdbs : list
        list of tuples (pdb_file, cif_file, hit)
    """
    validated_pdb_and_cifs = []
    valid_pdb_set = set()  # set of valid pdb IDs
    for hit in pdb_to_fetch:
        pdb_id = hit["pdb_id"]
        chain_id = hit["chain_id"]
        cif_fname = f"{pdb_id}_updated.cif"
        # if the cif file has not been downloaded yet, download it
        if cif_fname not in os.listdir():
            cif_f = fetch_updated_cif(pdb_id, cif_fname)
            pdb_files = convert_cif_to_pdbs(cif_f, pdb_id, uniprot_id)
            log.info(f"converted cif to pdb files: {pdb_files}")
        else:
            cif_f = Path(cif_fname)
        pdb_fname = f"{pdb_id}-{chain_id}.pdb"
        pdb_f = Path(pdb_fname)
        if pdb_f.exists():
            validated_pdb_and_cifs.append((pdb_f, cif_f, hit))
            if pdb_id not in valid_pdb_set:
                valid_pdb_set.add(pdb_id)
    return validated_pdb_and_cifs


def renumber_pdb_from_uniprot(pdb_f, uniprot_id):
    """
    Renumbers a pdb file based on the information coming from the corresponding
    uniprot sequence.

    Parameters
    ----------
    pdb_f : str or Path
        input pdb file
    uniprot_id : str
        Uniprot ID

    Returns
    -------
    out_pdb_renum : Path
        renumbered pdb file
    """
    log.warning("Uniprot-based renumbering should not be completely trusted...")
    url = f"{UNIPROT_API_URL}/{uniprot_id}"
    try:
        pdb_dict = make_request(url, None)
    except Exception as e:
        log.warning(f"Could not make Sequence request for {uniprot_id}, {e}")
        return pdb_f
    ref_seq = pdb_dict["sequence"]["sequence"]

    # extracting sequences from input pdb
    fasta_f = to_fasta(pdb_f, temp=False)
    fasta_sequences = SeqIO.parse(open(fasta_f.name), "fasta")

    # looping over sequences
    max_id = -1.0
    for fasta in fasta_sequences:
        name, seq = fasta.id, str(fasta.seq)
        aln_fname, top_aln = align_sequences(ref_seq, seq)
        identity = str(top_aln).count("|") / float(min(len(ref_seq), len(seq)))

        log.info(f"sequence {name} has identity {identity}")
        if identity > max_id:
            max_id = identity
            max_id_chain = name.split("|")[1]
            shutil.copy(aln_fname, f"{uniprot_id}.aln")
    os.unlink(aln_fname)

    # preprocess pdb before renumbering
    log.info(
        f"Renumbering chain {max_id_chain} of {pdb_f} ({max_id} identity with {uniprot_id})"
    )
    pdb_torenum = preprocess_pdb(pdb_f, max_id_chain)
    pdb_numb = open(f"{uniprot_id}.aln", "r").read().split("\n")[2]
    pdb_renum = Path(f"{pdb_torenum.stem}-renum.pdb")

    # renumbering. Pdb is aligned to uniprot, so each letter in the alignment
    # is positioned at the correct residue index (adjusted with + 1)
    numbering_list = [n + 1 for n in range(len(pdb_numb)) if pdb_numb[n] != "-"]
    resid_idx, prev_resid = -1, -1
    file_content = ""
    with open(pdb_renum, "w") as wfile:
        with open(pdb_torenum) as rfile:
            for ln in rfile:
                if ln.startswith(RECORDS):
                    resid = ln[22:26].strip()
                    if resid != prev_resid:
                        resid_idx += 1
                    prev_resid = resid
                    # renumbering takes place here
                    n_spaces = 4 - len(str(numbering_list[resid_idx]))
                    resid_str = f"{' ' * n_spaces}{numbering_list[resid_idx]} "
                    file_content += f"{ln[:22]}{resid_str}{ln[27:]}"
                else:
                    file_content += f"{ln}"
            wfile.write(file_content)
    os.unlink(pdb_torenum)
    out_pdb_renum = pdb_renum.rename(f"{pdb_f.stem}-{uniprot_id}.pdb")
    return out_pdb_renum


def fetch_pdb(pdb_id):
    """
    Fetches the pdb from PDBe database.

    This is the un-renumbered pdb.

    Parameters
    ----------
    pdb_id : str
        pdb target id
    Returns
    -------
    out_pdb_fname : Path
        pdb filename
    """
    log.debug(f"Fetching PDB file {pdb_id} from PDBE")
    response = requests.get(f"{PDBE_URL}/pdb{pdb_id}.ent")
    if response.status_code != 200:
        log.warning(f"Could not fetch PDB file for {pdb_id}")
        return None

    out_pdb_fname = Path(f"{pdb_id}.pdb")
    with open(out_pdb_fname, "wb") as wfile:
        wfile.write(response.content)

    return out_pdb_fname


def selchain_pdb(inp_pdb_f, chain):
    """
    Select chain from PDB file.

    Parameters
    ----------
    inp_pdb_f : Path
        Path to PDB file.
    chain : str
        Chain ID.

    Returns
    -------
    out_pdb_fname : Path
        Path to PDB file.
    """
    # log.debug(f"Selecting chain {chain} from PDB file")
    out_pdb_fname = Path(f"{inp_pdb_f.stem}-{chain}.pdb")
    with open(inp_pdb_f, "r") as pdb_fh:
        with open(out_pdb_fname, "w") as f:
            for line in select_chain(pdb_fh, chain):
                f.write(line)
    return out_pdb_fname


def selmodel_pdb(inp_pdb_f, model_id=1):
    """
    Select model from PDB file.

    Parameters
    ----------
    inp_pdb_f : Path
        Path to PDB file.
    model_id : int, optional
        Model ID, by default 1

    Returns
    -------
    out_pdb_fname : Path
        Path to PDB file.
    """
    # log.debug(f"Selecting model {model_id} from PDB file")
    out_pdb_fname = Path(f"{inp_pdb_f.stem}-model{model_id}.pdb")
    with open(inp_pdb_f, "r") as pdb_fh:
        with open(out_pdb_fname, "w") as f:
            line = ""
            for line in select_model(pdb_fh, [model_id]):
                f.write(line)
    return out_pdb_fname


def tidy_pdb(inp_pdb_f):
    """
    Tidy PDB file.

    Parameters
    ----------
    inp_pdb_f : Path
        Path to PDB file.

    Returns
    -------
    Path
        Path to PDB file.
    """
    # log.debug("Tidying PDB file")
    out_pdb_fname = Path(f"{inp_pdb_f.stem}-tidy.pdb")
    with open(inp_pdb_f, "r") as pdb_fh:
        with open(out_pdb_fname, "w") as f:
            for line in tidy_pdbfile(pdb_fh):
                f.write(line)
    return out_pdb_fname


def occ_pdb(inp_pdb_f):
    """
    Select residues with highest occupancy.

    Parameters
    ----------
    inp_pdb_f : Path
        Path to PDB file.

    Returns
    -------
    out_pdb_fname : Path
        Path to PDB file.
    """
    # log.debug("Selecting residues with highest occupancy")
    out_pdb_fname = Path(f"{inp_pdb_f.stem}-occ.pdb")
    with open(inp_pdb_f, "r") as pdb_fh:
        with open(out_pdb_fname, "w") as f:
            for line in select_by_occupancy(pdb_fh):
                f.write(line)
    return out_pdb_fname


def keep_atoms(inp_pdb_f):
    """
    Keep atoms.

    Parameters
    ----------
    inp_pdb_f : Path
        Path to PDB file.

    Returns
    -------
    out_pdb_fname : Path
        Path to PDB file.
    """
    # log.debug(f"Removing non-ATOM lines from PDB file {inp_pdb_f}")
    out_pdb_fname = Path(f"{inp_pdb_f.stem}-atoms.pdb")
    with open(inp_pdb_f, "r") as pdb_fh:
        with open(out_pdb_fname, "w") as f:
            for line in pdb_fh:
                if line.startswith("ATOM"):
                    f.write(line)
    return out_pdb_fname


def validate_api_hit(
    fetch_list,
    uniprot_id,
    check_pdb=True,
    resolution_cutoff=4.0,
    coverage_cutoff=0.0,
    max_pdb_num=20,
):
    """
    Validate PDB fetch request file.

    Parameters
    ----------
    fetch_list : list
        List containing dictionaries of hits.
    uniprot_id : str
        Uniprot ID.
    check_pdb : bool
        Check PDB resolution and coverage.
    resolution_cutoff : float
        Resolution cutoff.
    coverage_cutoff : float
        Coverage cutoff.
    max_pdb_num : int
        Maximum number of pdb files to fetch.

    Returns
    -------
    validated_pdbs : list
        List of (pdb_f, hit) tuples
    """
    pdbs_to_fetch = []
    for hit in fetch_list:
        check_list = []
        pdb_id = hit["pdb_id"]
        chain_id = hit["chain_id"]
        coverage = hit["coverage"]
        resolution = hit["resolution"]
        exp_method = hit["experimental_method"]
        if check_pdb:
            # check coverage value
            if coverage > coverage_cutoff:
                check_list.append(True)
            else:
                check_list.append(False)
                reason = "coverage"
            # check resolution value
            if resolution is None:
                if "NMR" in exp_method:
                    check_list.append(True)
                else:
                    check_list.append(False)
                    reason = "None resolution"
            elif resolution < resolution_cutoff:
                check_list.append(True)
            else:
                check_list.append(False)
                reason = "resolution"

        # check chain ID not longer than 1 character
        # this check holds also if check_pdb is False
        if len(chain_id) == 1:
            check_list.append(True)
        else:
            check_list.append(False)
            reason = "chain ID too big"

        # append pdb to fetch list if all checks passed
        if all(check_list):
            pdbs_to_fetch.append(hit)
        else:
            log.debug(f"{pdb_id}-{chain_id} failed validation ({reason})")
    log.info(f"Found {len(pdbs_to_fetch)} valid PDBs to fetch")
    # downloading a list of good pdbs
    validated_pdbs_and_cifs = fetch_pdb_files(
        pdbs_to_fetch[:max_pdb_num], uniprot_id
    )
    log.info(f"Fetched {len(validated_pdbs_and_cifs)} valid PDBs")
    return validated_pdbs_and_cifs


def preprocess_pdb(pdb_fname, chain_id):
    """
    Apply a set of transformations to an input pdb file.

    Parameters
    ----------
    pdb_fname : str or Path
        input pdb file
    chain_id : str
        chain ID

    Returns
    -------
    tidy_pdb_f : Path
        preprocessed pdb file
    """
    occ_pdb_f = occ_pdb(pdb_fname)
    tidy_pdb_f = tidy_pdb(occ_pdb_f)

    occ_pdb_f.unlink()

    return tidy_pdb_f


def unlink_files(suffix="pdb", to_exclude=None):
    """
    Remove all files with suffix in the cwd except for those in to_exclude.

    Parameters
    ----------
    suffix : str

    to_exclude : None or list
        files to exclude
    """
    suffix_fnames = list(Path(".").glob(f"*{suffix}"))
    for fname in suffix_fnames:
        fpath = Path(fname)
        if fpath.is_file() and fpath not in to_exclude:
            fpath.unlink()


def get_maxint_pdb(validated_pdbs, interface_residues, int_cov_cutoff=0.7):
    """
    Get PDB ID that retains the most interfaces.

    Parameters
    ----------
    validated_pdbs : list
        List of (pdb_f, hit) tuples
    interface_residues : dict
        Dictionary of all the interfaces (each one with its uniprot ID as key)
    int_cov_cutoff : float
        Interface coverage cutoff.

    Returns
    -------
    pdb_f : Path
        Path to best PDB file.
    cif_f : Path
        Path to best CIF file.
    hit : dict
        Best hit.
    filtered_interfaces : dict
        Dictionary of filtered interfaces.
    """
    log.info("Selecting pdb retaining the most interfaces")
    cif_f, pdb_f, hit, filtered_interfaces = None, None, None, None
    if validated_pdbs != []:
        max_nint = 0
        for curr_pdb, curr_cif_f, curr_hit in validated_pdbs:
            chain_id = curr_hit["chain_id"]

            # preprocessing pdb file
            tidy_pdb_f = preprocess_pdb(curr_pdb, chain_id)

            try:
                mdu = mda.Universe(tidy_pdb_f)
            except Exception as e:
                log.error(f"Error loading {tidy_pdb_f}: {e}")
                continue
            selection_string = f"name CA and chainID {chain_id.upper()}"
            pdb_resids = mdu.select_atoms(selection_string).resids
            tmp_filtered_interfaces = filter_interfaces(
                interface_residues, pdb_resids, int_cov_cutoff
            )
            curr_nint = len(tmp_filtered_interfaces)
            if curr_nint > max_nint:  # update "best" hit
                max_nint = curr_nint
                filtered_interfaces = tmp_filtered_interfaces.copy()
                pdb_f = tidy_pdb_f
                cif_f = curr_cif_f
                hit = curr_hit
        # unlink pdb and cif files
        unlink_files("pdb", to_exclude=[pdb_f])
        unlink_files("cif", to_exclude=[cif_f])

        if max_nint != 0:
            log.info(f"filtered_interfaces {filtered_interfaces}")
            log.info(f"pdb {pdb_f} retains the most interfaces ({max_nint})")
    return pdb_f, cif_f, hit, filtered_interfaces


def filter_pdb_list(fetch_list, pdb_to_use=None, chain_to_use=None):
    """
    Filter the PDB fetch list.

    Parameters
    ----------
    fetch_list : list
        List containing dictionaries of hits.
    pdb_to_use : str
        Pdb code to be used.

    Returns
    -------
    reduced_list : list
        List containing only the pdb_to_use hit
    """

    reduced_list = []
    for hit in fetch_list:
        pdb_id = hit["pdb_id"]
        chain_id = hit["chain_id"]
        pdb_check, chain_check = True, True

        if pdb_to_use and pdb_id != pdb_to_use:
            pdb_check = False
        if chain_to_use and chain_id != chain_to_use:
            chain_check = False
        if (pdb_check, chain_check) == (True, True):
            reduced_list.append(hit)

    if len(reduced_list) == 0:
        log.warning(f"PDB ID {pdb_to_use} not found in fetched pdb list.")
    return reduced_list


def get_best_pdb(
    uniprot_id,
    interface_residues,
    pdb_to_use=None,
    chain_to_use=None,
    pdb_data=None,
    int_cov_cutoff=0.7,
):
    """
    Get best PDB ID.

    Parameters
    ----------
    uniprot_id : str
        Uniprot ID.
    interface_residues : dict
        Dictionary of all the interfaces (each one with its uniprot ID as key).
    pdb_to_use : str (default None)
        Pdb code to be used.
    chain_to_use : str (default None)
        Chain id to be used.
    pdb_data : Path or None
        pdb json file for offline mode.
    int_cov_cutoff : float
        Interface coverage cutoff.

    Returns
    -------
    Path or None
        Path to PDB file or None if no PDB file was found.
    filtered_interfaces : dict or None
        Dictionary of the retained and filtered interfaces.
    """
    pdb_dict = {}
    if not pdb_data:
        url = f"{BESTPDB_URL}/{uniprot_id}"
        try:
            pdb_dict = make_request(url, None)
        except Exception as e:
            log.warning(
                f"Could not make BestStructure request for {uniprot_id}, {e}"
            )
            return
    else:
        try:
            pdb_dict = jsonpickle.decode(open(pdb_data, "r").read())
        except Exception as e:
            log.warning(f"Could not read input interface_data {pdb_data}, {e}")
            return

    # if pdb_to_use is not None, already filter the list
    check_pdb = True
    if pdb_to_use:
        pdb_to_use = pdb_to_use.lower()
        check_pdb = False
    if chain_to_use:
        chain_to_use = chain_to_use.upper()
    pdb_list = filter_pdb_list(pdb_dict[uniprot_id], pdb_to_use, chain_to_use)

    validated_pdbs_and_cifs = validate_api_hit(pdb_list, uniprot_id, check_pdb)

    pdb_f, cif_f, top_hit, filtered_interfaces = get_maxint_pdb(
        validated_pdbs_and_cifs,
        interface_residues,
        int_cov_cutoff=int_cov_cutoff,
    )

    if pdb_f is None or cif_f is None:
        log.warning(f"Could not fetch PDB/mmcif file for {uniprot_id}")
        return None, None, None

    pdb_id = top_hit["pdb_id"]
    chain_id = top_hit["chain_id"]
    coverage = top_hit["coverage"]
    resolution = top_hit["resolution"]
    start = top_hit["unp_start"]
    end = top_hit["unp_end"]

    log.info(
        f"BestPDB hit for {uniprot_id}:"
        f" {pdb_id}_{chain_id} {coverage} coverage"
        f" {resolution} Angstrom / start {start} end {end}"
    )

    processed_pdb = pdb_f.rename(f"{uniprot_id}-{pdb_id}-{chain_id}.pdb")

    return processed_pdb, cif_f, filtered_interfaces<|MERGE_RESOLUTION|>--- conflicted
+++ resolved
@@ -307,37 +307,6 @@
         list of pdb filenames
     """
     cif_dict = get_cif_dict(cif_fname)
-<<<<<<< HEAD
-
-    # retrieve mapping
-    numbering_dict = get_numbering_dict(pdb_id, cif_dict, uniprot_id, chain_id)
-
-    # we do not check if all residues in pdb_fname have been correctly renumbered
-    # we only check it's not empty (it could be empty if the cif does not contain
-    # the uniprot information)
-    if any(numbering_dict):
-        log.info(f"Renumbering pdb {pdb_fname}")
-        pdb_renum_fname = Path(f"{pdb_fname.stem}_renum.pdb")
-
-        file_content = ""
-        with open(pdb_renum_fname, "w") as wfile:
-            with open(pdb_fname, "r") as rfile:
-                for ln in rfile:
-                    if ln.startswith(RECORDS):
-                        resid = ln[22:26].strip()
-                        residue_key = f"{ln[17:20].strip()}-{ln[20:22].strip()}-{resid}"  # resname-chain_id-resid
-
-                        # the residues in the pdb_fname that do not have an entry in the numbering_dict
-                        # are discarded. It may happen that the same chain in the input pdb is associated to several
-                        # uniprot ids (especially in old files)
-                        if residue_key in numbering_dict.keys():
-                            n_spaces = 4 - len(str(numbering_dict[residue_key]))
-                            resid_str = f"{' ' * n_spaces}{numbering_dict[residue_key]} "  # there's always one space after to remove alternate occupancies
-                            file_content += f"{ln[:22]}{resid_str}{ln[27:]}"
-                    else:
-                        file_content += f"{ln}"
-                wfile.write(file_content)
-=======
     ats_dict = cif_dict[pdb_id.upper()]["_atom_site"]
     len_sifts_mapping = len(ats_dict["auth_seq_id"])
     # initialising lists
@@ -345,7 +314,6 @@
     big_uni = check_big_uni(ats_dict, uniprot_id)
     if big_uni:
         log.info(f"uniprot id {uniprot_id} in {pdb_id} has residue IDs > 9999")
->>>>>>> 9b296332
     else:
         # iterating over the atomsite_dict
         for residx in range(len_sifts_mapping):
