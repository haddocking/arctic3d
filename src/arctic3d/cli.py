--- conflicted
+++ resolved
@@ -9,11 +9,6 @@
 from arctic3d.modules.clustering import filter_clusters
 from arctic3d.modules.cluster_interfaces import cluster_interfaces
 from arctic3d.modules.input import Input
-<<<<<<< HEAD
-from arctic3d.modules.interface import get_interface_residues, read_interface_residues
-from arctic3d.modules.output import make_output, setup_output_folder
-from arctic3d.modules.pdb import get_best_pdb, renumber_pdb_from_uniprot
-=======
 from arctic3d.modules.interface import (
     get_interface_residues,
     read_interface_residues,
@@ -24,8 +19,7 @@
     create_output_folder,
     setup_output_folder,
 )
-from arctic3d.modules.pdb import get_best_pdb
->>>>>>> 9b296332
+from arctic3d.modules.pdb import get_best_pdb, renumber_pdb_from_uniprot
 from arctic3d.modules.sequence import to_fasta
 from arctic3d.modules.log import add_log_for_CLI
 
@@ -265,15 +259,7 @@
         if inp.is_pdb():
             if not interface_file:
                 log.warning(
-<<<<<<< HEAD
                     f"""Input pdb file submitted without interface file. Renumbering input pdb to match uniprot ID {uniprot_id}."""
-=======
-                    (
-                        "Input pdb file submitted without interface file. "
-                        "This assumes the pdb is coherent with the "
-                        "corresponding uniprot numbering."
-                    )
->>>>>>> 9b296332
                 )
             # interfaces will be filtered later
             filtered_interfaces = None
